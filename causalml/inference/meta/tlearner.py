from __future__ import absolute_import
from __future__ import division
from __future__ import print_function
from future.builtins import super
from copy import deepcopy
import logging
import numpy as np
from tqdm import tqdm
from scipy.stats import norm
from sklearn.exceptions import ConvergenceWarning
from sklearn.neural_network import MLPRegressor
from sklearn.utils.testing import ignore_warnings
from xgboost import XGBRegressor
import shap

from causalml.inference.meta.explainer import Explainer
from causalml.metrics import regression_metrics, classification_metrics
from causalml.inference.meta.utils import check_control_in_treatment, convert_pd_to_np


logger = logging.getLogger('causalml')


class BaseTLearner(object):
    """A parent class for T-learner regressor classes.

    A T-learner estimates treatment effects with two machine learning models.

    Details of T-learner are available at Kunzel et al. (2018) (https://arxiv.org/abs/1706.03461).
    """

    def __init__(self, learner=None, control_learner=None, treatment_learner=None, ate_alpha=.05, control_name=0):
        """Initialize a T-learner.

        Args:
            learner (model): a model to estimate control and treatment outcomes.
            control_learner (model, optional): a model to estimate control outcomes
            treatment_learner (model, optional): a model to estimate treatment outcomes
            ate_alpha (float, optional): the confidence level alpha of the ATE estimate
            control_name (str or int, optional): name of control group
        """
        assert (learner is not None) or ((control_learner is not None) and (treatment_learner is not None))

        if control_learner is None:
            self.model_c = deepcopy(learner)
        else:
            self.model_c = control_learner

        if treatment_learner is None:
            self.model_t = deepcopy(learner)
        else:
            self.model_t = treatment_learner

        self.ate_alpha = ate_alpha
        self.control_name = control_name

    def __repr__(self):
        return '{}(model_c={}, model_t={})'.format(self.__class__.__name__,
                                                   self.model_c.__repr__(),
                                                   self.model_t.__repr__())

    @ignore_warnings(category=ConvergenceWarning)
    def fit(self, X, treatment, y):
        """Fit the inference model

        Args:
            X (np.matrix or np.array or pd.Dataframe): a feature matrix
            treatment (np.array or pd.Series): a treatment vector
            y (np.array or pd.Series): an outcome vector
        """
        X, treatment, y = convert_pd_to_np(X, treatment, y)
        check_control_in_treatment(treatment, self.control_name)
        self.t_groups = np.unique(treatment[treatment != self.control_name])
        self.t_groups.sort()
        self._classes = {group: i for i, group in enumerate(self.t_groups)}
        self.models_c = {group: deepcopy(self.model_c) for group in self.t_groups}
        self.models_t = {group: deepcopy(self.model_t) for group in self.t_groups}

        for group in self.t_groups:
            mask = (treatment == group) | (treatment == self.control_name)
            treatment_filt = treatment[mask]
            X_filt = X[mask]
            y_filt = y[mask]
            w = (treatment_filt == group).astype(int)

            self.models_c[group].fit(X_filt[w == 0], y_filt[w == 0])
            self.models_t[group].fit(X_filt[w == 1], y_filt[w == 1])

    def predict(self, X, treatment=None, y=None, return_components=False, verbose=True):
        """Predict treatment effects.

        Args:
<<<<<<< HEAD
            X (np.matrix or np.array or pd.Dataframe): a feature matrix
            treatment (np.array or pd.Series, optional): a treatment vector
            y (np.array or pd.Series, optional): an outcome vector
            return_components (bool, optional): whether to return outcome for treatment and control seperately
=======
            X (np.matrix): a feature matrix
            treatment (np.array, optional): a treatment vector
            y (np.array, optional): an optional outcome vector
            return_components (bool, optional): whether to return outcome for treatment and control separately
>>>>>>> aaeb2dc0

        Returns:
            (numpy.ndarray): Predictions of treatment effects.
        """
        X, treatment, y = convert_pd_to_np(X, treatment, y)
        yhat_cs = {}
        yhat_ts = {}

        for group in self.t_groups:
            model_c = self.models_c[group]
            model_t = self.models_t[group]
            yhat_cs[group] = model_c.predict(X)
            yhat_ts[group] = model_t.predict(X)

            if (y is not None) and (treatment is not None) and verbose:
                mask = (treatment == group) | (treatment == self.control_name)
                treatment_filt = treatment[mask]
                y_filt = y[mask]
                w = (treatment_filt == group).astype(int)

                yhat = np.zeros_like(y_filt, dtype=float)
                yhat[w == 0] = yhat_cs[group][mask][w == 0]
                yhat[w == 1] = yhat_ts[group][mask][w == 1]

                logger.info('Error metrics for group {}'.format(group))
                regression_metrics(y_filt, yhat, w)

        te = np.zeros((X.shape[0], self.t_groups.shape[0]))
        for i, group in enumerate(self.t_groups):
            te[:, i] = yhat_ts[group] - yhat_cs[group]

        if not return_components:
            return te
        else:
            return te, yhat_cs, yhat_ts

    def fit_predict(self, X, treatment, y, return_ci=False, n_bootstraps=1000, bootstrap_size=10000,
                    return_components=False, verbose=True):
        """Fit the inference model of the T learner and predict treatment effects.

        Args:
            X (np.matrix or np.array or pd.Dataframe): a feature matrix
            treatment (np.array or pd.Series): a treatment vector
            y (np.array or pd.Series): an outcome vector
            return_ci (bool): whether to return confidence intervals
            n_bootstraps (int): number of bootstrap iterations
            bootstrap_size (int): number of samples per bootstrap
<<<<<<< HEAD
            return_components (bool, optional): whether to return outcome for treatment and control seperately
=======
            return_components (bool, optional): whether to return outcome for treatment and control separately
>>>>>>> aaeb2dc0
            verbose (str): whether to output progress logs

        Returns:
            (numpy.ndarray): Predictions of treatment effects. Output dim: [n_samples, n_treatment].
                If return_ci, returns CATE [n_samples, n_treatment], LB [n_samples, n_treatment],
                UB [n_samples, n_treatment]
        """
        X, treatment, y = convert_pd_to_np(X, treatment, y)
        self.fit(X, treatment, y)
        te = self.predict(X, treatment, y, return_components=return_components)

        if not return_ci:
            return te
        else:
            t_groups_global = self.t_groups
            _classes_global = self._classes
            models_c_global = deepcopy(self.models_c)
            models_t_global = deepcopy(self.models_t)
            te_bootstraps = np.zeros(shape=(X.shape[0], self.t_groups.shape[0], n_bootstraps))

            logger.info('Bootstrap Confidence Intervals')
            for i in tqdm(range(n_bootstraps)):
                te_b = self.bootstrap(X, treatment, y, size=bootstrap_size)
                te_bootstraps[:, :, i] = te_b

            te_lower = np.percentile(te_bootstraps, (self.ate_alpha/2)*100, axis=2)
            te_upper = np.percentile(te_bootstraps, (1 - self.ate_alpha / 2) * 100, axis=2)

            # set member variables back to global (currently last bootstrapped outcome)
            self.t_groups = t_groups_global
            self._classes = _classes_global
            self.models_c = deepcopy(models_c_global)
            self.models_t = deepcopy(models_t_global)

            return (te, te_lower, te_upper)

    def estimate_ate(self, X, treatment, y, bootstrap_ci=False, n_bootstraps=1000, bootstrap_size=10000):
        """Estimate the Average Treatment Effect (ATE).

        Args:
            X (np.matrix or np.array or pd.Dataframe): a feature matrix
            treatment (np.array or pd.Series): a treatment vector
            y (np.array or pd.Series): an outcome vector
            bootstrap_ci (bool): whether to return confidence intervals
            n_bootstraps (int): number of bootstrap iterations
            bootstrap_size (int): number of samples per bootstrap
            verbose (str): whether to output progress logs

        Returns:
            The mean and confidence interval (LB, UB) of the ATE estimate.
        """
        te, yhat_cs, yhat_ts = self.fit_predict(X, treatment, y, return_components=True)

        ate = np.zeros(self.t_groups.shape[0])
        ate_lb = np.zeros(self.t_groups.shape[0])
        ate_ub = np.zeros(self.t_groups.shape[0])

        for i, group in enumerate(self.t_groups):
            _ate = te[:, i].mean()

            mask = (treatment == group) | (treatment == self.control_name)
            treatment_filt = treatment[mask]
            y_filt = y[mask]
            w = (treatment_filt == group).astype(int)
            prob_treatment = float(sum(w)) / w.shape[0]

            yhat_c = yhat_cs[group][mask]
            yhat_t = yhat_ts[group][mask]

            se = np.sqrt((
                (y_filt[w == 0] - yhat_c[w == 0]).var()
                / (1 - prob_treatment) +
                (y_filt[w == 1] - yhat_t[w == 1]).var()
                / prob_treatment +
                (yhat_t - yhat_c).var()
            ) / y_filt.shape[0])

            _ate_lb = _ate - se * norm.ppf(1 - self.ate_alpha / 2)
            _ate_ub = _ate + se * norm.ppf(1 - self.ate_alpha / 2)

            ate[i] = _ate
            ate_lb[i] = _ate_lb
            ate_ub[i] = _ate_ub

        if not bootstrap_ci:
            return ate, ate_lb, ate_ub
        else:
            t_groups_global = self.t_groups
            _classes_global = self._classes
            models_c_global = deepcopy(self.models_c)
            models_t_global = deepcopy(self.models_t)

            logger.info('Bootstrap Confidence Intervals for ATE')
            ate_bootstraps = np.zeros(shape=(self.t_groups.shape[0], n_bootstraps))

            for n in tqdm(range(n_bootstraps)):
                ate_b = self.bootstrap(X, treatment, y, size=bootstrap_size)
                ate_bootstraps[:, n] = ate_b.mean()

            ate_lower = np.percentile(ate_bootstraps, (self.ate_alpha / 2) * 100, axis=1)
            ate_upper = np.percentile(ate_bootstraps, (1 - self.ate_alpha / 2) * 100, axis=1)

            # set member variables back to global (currently last bootstrapped outcome)
            self.t_groups = t_groups_global
            self._classes = _classes_global
            self.models_c = deepcopy(models_c_global)
            self.models_t = deepcopy(models_t_global)

            return ate, ate_lower, ate_upper

    def bootstrap(self, X, treatment, y, size=10000):
        """Runs a single bootstrap. Fits on bootstrapped sample, then predicts on whole population."""
        idxs = np.random.choice(np.arange(0, X.shape[0]), size=size)
        X_b = X[idxs]
        treatment_b = treatment[idxs]
        y_b = y[idxs]
        self.fit(X=X_b, treatment=treatment_b, y=y_b)
        te_b = self.predict(X=X, treatment=treatment, verbose=False)
        return te_b

    def get_importance(self, X=None, tau=None, model_tau_feature=None, features=None, method='auto', normalize=True):
        """
        Builds a model (using X to predict estimated/actual tau), and then calculates feature importances
        based on a specified method.

        Currently supported methods are:
            - auto (calculates importance based on estimator's default implementation of feature importance;
                    estimator must be tree-based)
                    Note: if none provided, it uses lightgbm's LGBMRegressor as estimator, and "gain" as
                    importance type
            - permutation (calculates importance based on mean decrease in accuracy; estimator can be any form)
        Hint: for permutation, downsample data for better performance especially if X.shape[1] is large

        Args:
            X (np.matrix or np.array or pd.Dataframe): a feature matrix
            tau (np.array): a treatment effect vector (estimated/actual)
            model_tau_feature (sklearn/lightgbm/xgboost model object): an unfitted model object
            features (np.array): list/array of feature names. If None, an enumerated list will be used.
            method (str): auto, permutation
            normalize (bool): normalize by sum of importances if method=auto (defaults to True)
        """
        explainer = Explainer(method=method, control_name=self.control_name,
                              X=X, tau=tau, model_tau=model_tau_feature,
                              features=features, classes=self._classes, normalize=normalize)
        return explainer.get_importance()

    def get_shap_values(self, X=None, model_tau_feature=None, tau=None, features=None):
        """
        Builds a model (using X to predict estimated/actual tau), and then calculates shapley values.
        Args:
            X (np.matrix or np.array or pd.Dataframe): a feature matrix
            tau (np.array): a treatment effect vector (estimated/actual)
            model_tau_feature (sklearn/lightgbm/xgboost model object): an unfitted model object
            features (optional, np.array): list/array of feature names. If None, an enumerated list will be used.
        """
        explainer = Explainer(method='shapley', control_name=self.control_name,
                              X=X, tau=tau, model_tau=model_tau_feature,
                              features=features, classes=self._classes)
        return explainer.get_shap_values()

    def plot_importance(self, X=None, tau=None, model_tau_feature=None, features=None, method='auto', normalize=True):
        """
        Builds a model (using X to predict estimated/actual tau), and then plots feature importances
        based on a specified method.

        Currently supported methods are:
            - auto (calculates importance based on estimator's default implementation of feature importance;
                    estimator must be tree-based)
                    Note: if none provided, it uses lightgbm's LGBMRegressor as estimator, and "gain" as
                    importance type
            - permutation (calculates importance based on mean decrease in accuracy; estimator can be any form)
        Hint: for permutation, downsample data for better performance especially if X.shape[1] is large

        Args:
            X (np.matrix or np.array or pd.Dataframe): a feature matrix
            tau (np.array): a treatment effect vector (estimated/actual)
            model_tau_feature (sklearn/lightgbm/xgboost model object): an unfitted model object
            features (optional, np.array): list/array of feature names. If None, an enumerated list will be used.
            method (str): auto, permutation
            normalize (bool): normalize by sum of importances if method=auto (defaults to True)
        """
        explainer = Explainer(method=method, control_name=self.control_name,
                              X=X, tau=tau, model_tau=model_tau_feature,
                              features=features, classes=self._classes, normalize=normalize)
        explainer.plot_importance()

    def plot_shap_values(self, X=None, tau=None, model_tau_feature=None, features=None, shap_dict=None, **kwargs):
        """
        Plots distribution of shapley values.

        If shapley values have been pre-computed, pass it through the shap_dict parameter.
        If shap_dict is not provided, this builds a new model (using X to predict estimated/actual tau),
        and then calculates shapley values.

        Args:
            X (np.matrix or np.array or pd.Dataframe): a feature matrix. Required if shap_dict is None.
            tau (np.array): a treatment effect vector (estimated/actual)
            model_tau_feature (sklearn/lightgbm/xgboost model object): an unfitted model object
            features (optional, np.array): list/array of feature names. If None, an enumerated list will be used.
            shap_dict (optional, dict): a dict of shapley value matrices. If None, shap_dict will be computed.
        """
        override_checks = False if shap_dict is None else True
        explainer = Explainer(method='shapley', control_name=self.control_name,
                              X=X, tau=tau, model_tau=model_tau_feature,
                              features=features, override_checks=override_checks, classes=self._classes)
        explainer.plot_shap_values(shap_dict=shap_dict)

    def plot_shap_dependence(self, treatment_group, feature_idx, X, tau, model_tau_feature=None, features=None,
                             shap_dict=None, interaction_idx='auto', **kwargs):
        """
        Plots dependency of shapley values for a specified feature, colored by an interaction feature.

        If shapley values have been pre-computed, pass it through the shap_dict parameter.
        If shap_dict is not provided, this builds a new model (using X to predict estimated/actual tau),
        and then calculates shapley values.

        This plots the value of the feature on the x-axis and the SHAP value of the same feature
        on the y-axis. This shows how the model depends on the given feature, and is like a
        richer extension of the classical partial dependence plots. Vertical dispersion of the
        data points represents interaction effects.

        Args:
            treatment_group (str or int): name of treatment group to create dependency plot on
            feature_idx (str or int): feature index / name to create dependency plot on
            X (np.matrix or np.array or pd.Dataframe): a feature matrix
            tau (np.array): a treatment effect vector (estimated/actual)
            model_tau_feature (sklearn/lightgbm/xgboost model object): an unfitted model object
            features (optional, np.array): list/array of feature names. If None, an enumerated list will be used.
            shap_dict (optional, dict): a dict of shapley value matrices. If None, shap_dict will be computed.
            interaction_idx (optional, str or int): feature index / name used in coloring scheme as interaction feature.
                If "auto" then shap.common.approximate_interactions is used to pick what seems to be the
                strongest interaction (note that to find to true strongest interaction you need to compute
                the SHAP interaction values).
        """
        override_checks = False if shap_dict is None else True
        explainer = Explainer(method='shapley', control_name=self.control_name,
                              X=X, tau=tau, model_tau=model_tau_feature,
                              features=features, override_checks=override_checks,
                              classes=self._classes)
        explainer.plot_shap_dependence(treatment_group=treatment_group,
                                       feature_idx=feature_idx,
                                       shap_dict=shap_dict,
                                       interaction_idx=interaction_idx,
                                       **kwargs)


class BaseTRegressor(BaseTLearner):
    """
    A parent class for T-learner regressor classes.
    """

    def __init__(self,
                 learner=None,
                 control_learner=None,
                 treatment_learner=None,
                 ate_alpha=.05,
                 control_name=0):
        """Initialize a T-learner regressor.

        Args:
            learner (model): a model to estimate control and treatment outcomes.
            control_learner (model, optional): a model to estimate control outcomes
            treatment_learner (model, optional): a model to estimate treatment outcomes
            ate_alpha (float, optional): the confidence level alpha of the ATE estimate
            control_name (str or int, optional): name of control group
        """
        super().__init__(
            learner=learner,
            control_learner=control_learner,
            treatment_learner=treatment_learner,
            ate_alpha=ate_alpha,
            control_name=control_name)


class BaseTClassifier(BaseTLearner):
    """
    A parent class for T-learner classifier classes.
    """

    def __init__(self,
                 learner=None,
                 control_learner=None,
                 treatment_learner=None,
                 ate_alpha=.05,
                 control_name=0):
        """Initialize a T-learner classifier.

        Args:
            learner (model): a model to estimate control and treatment outcomes.
            control_learner (model, optional): a model to estimate control outcomes
            treatment_learner (model, optional): a model to estimate treatment outcomes
            ate_alpha (float, optional): the confidence level alpha of the ATE estimate
            control_name (str or int, optional): name of control group
        """
        super().__init__(
            learner=learner,
            control_learner=control_learner,
            treatment_learner=treatment_learner,
            ate_alpha=ate_alpha,
            control_name=control_name)

    def predict(self, X, treatment=None, y=None, return_components=False, verbose=True):
        """Predict treatment effects.

        Args:
            X (np.matrix or np.array or pd.Dataframe): a feature matrix
            treatment (np.array or pd.Series, optional): a treatment vector
            y (np.array or pd.Series, optional): an outcome vector

        Returns:
            (numpy.ndarray): Predictions of treatment effects.
        """
        yhat_cs = {}
        yhat_ts = {}

        for group in self.t_groups:
            model_c = self.models_c[group]
            model_t = self.models_t[group]
            yhat_cs[group] = model_c.predict_proba(X)[:, 1]
            yhat_ts[group] = model_t.predict_proba(X)[:, 1]

            if (y is not None) and (treatment is not None) and verbose:
                mask = (treatment == group) | (treatment == self.control_name)
                treatment_filt = treatment[mask]
                y_filt = y[mask]
                w = (treatment_filt == group).astype(int)

                yhat = np.zeros_like(y_filt, dtype=float)
                yhat[w == 0] = yhat_cs[group][mask][w == 0]
                yhat[w == 1] = yhat_ts[group][mask][w == 1]

                logger.info('Error metrics for group {}'.format(group))
                classification_metrics(y_filt, yhat, w)

        te = np.zeros((X.shape[0], self.t_groups.shape[0]))
        for i, group in enumerate(self.t_groups):
            te[:, i] = yhat_ts[group] - yhat_cs[group]

        if not return_components:
            return te
        else:
            return te, yhat_cs, yhat_ts


class XGBTRegressor(BaseTRegressor):
    def __init__(self, ate_alpha=.05, control_name=0, *args, **kwargs):
        """Initialize a T-learner with two XGBoost models."""
        super().__init__(learner=XGBRegressor(*args, **kwargs),
                         ate_alpha=ate_alpha,
                         control_name=control_name)


class MLPTRegressor(BaseTRegressor):
    def __init__(self, ate_alpha=.05, control_name=0, *args, **kwargs):
        """Initialize a T-learner with two MLP models."""
        super().__init__(learner=MLPRegressor(*args, **kwargs),
                         ate_alpha=ate_alpha,
                         control_name=control_name)<|MERGE_RESOLUTION|>--- conflicted
+++ resolved
@@ -90,17 +90,10 @@
         """Predict treatment effects.
 
         Args:
-<<<<<<< HEAD
             X (np.matrix or np.array or pd.Dataframe): a feature matrix
             treatment (np.array or pd.Series, optional): a treatment vector
             y (np.array or pd.Series, optional): an outcome vector
             return_components (bool, optional): whether to return outcome for treatment and control seperately
-=======
-            X (np.matrix): a feature matrix
-            treatment (np.array, optional): a treatment vector
-            y (np.array, optional): an optional outcome vector
-            return_components (bool, optional): whether to return outcome for treatment and control separately
->>>>>>> aaeb2dc0
 
         Returns:
             (numpy.ndarray): Predictions of treatment effects.
@@ -148,11 +141,7 @@
             return_ci (bool): whether to return confidence intervals
             n_bootstraps (int): number of bootstrap iterations
             bootstrap_size (int): number of samples per bootstrap
-<<<<<<< HEAD
             return_components (bool, optional): whether to return outcome for treatment and control seperately
-=======
-            return_components (bool, optional): whether to return outcome for treatment and control separately
->>>>>>> aaeb2dc0
             verbose (str): whether to output progress logs
 
         Returns:
