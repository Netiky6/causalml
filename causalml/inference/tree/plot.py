"""
Visualization functions for forest of trees-based ensemble methods for Uplift modeling on Classification
Problem.
"""

from collections import defaultdict

import matplotlib.pyplot as plt
import numpy as np
import pydotplus
import seaborn as sns
from sklearn.tree import _tree
from sklearn.tree._export import _MPLTreeExporter, _color_brew
from sklearn.utils.validation import check_is_fitted

from . import CausalTreeRegressor
from .utils import get_tree_leaves_mask


def uplift_tree_string(decisionTree, x_names):
    """
    Convert the tree to string for print.

    Args
    ----

    decisionTree : object
        object of DecisionTree class

    x_names : list
        List of feature names

    Returns
    -------
    A string representation of the tree.
    """

    # Column Heading
    dcHeadings = {}
    for i, szY in enumerate(x_names + ["treatment_group_key"]):
        szCol = "Column %d" % i
        dcHeadings[szCol] = str(szY)

    def toString(decisionTree, indent=""):
        if decisionTree.results is not None:  # leaf node
            return str(decisionTree.results)
        else:
            szCol = "Column %s" % decisionTree.col
            if szCol in dcHeadings:
                szCol = dcHeadings[szCol]
            if isinstance(decisionTree.value, int) or isinstance(
                decisionTree.value, float
            ):
                decision = "%s >= %s?" % (szCol, decisionTree.value)
            else:
                decision = "%s == %s?" % (szCol, decisionTree.value)
            trueBranch = (
                indent + "yes -> " + toString(decisionTree.trueBranch, indent + "\t\t")
            )
            falseBranch = (
                indent + "no  -> " + toString(decisionTree.falseBranch, indent + "\t\t")
            )
            return decision + "\n" + trueBranch + "\n" + falseBranch

    print(toString(decisionTree))


def uplift_tree_plot(decisionTree, x_names):
    """
    Convert the tree to dot graph for plots.

    Args
    ----

    decisionTree : object
        object of DecisionTree class

    x_names : list
        List of feature names

    Returns
    -------
    Dot class representing the tree graph.
    """

    # Column Heading
    dcHeadings = {}
    for i, szY in enumerate(x_names + ["treatment_group_key"]):
        szCol = "Column %d" % i
        dcHeadings[szCol] = str(szY)

    dcNodes = defaultdict(list)
    """Plots the obtained decision tree. """

    def toString(
        iSplit,
        decisionTree,
        bBranch,
        szParent="null",
        indent="",
        indexParent=0,
        upliftScores=list(),
    ):
        if decisionTree.results is not None:  # leaf node
            lsY = []
            for tr, p in zip(decisionTree.classes_, decisionTree.results):
                lsY.append(f"{tr}:{p:.2f}")
            dcY = {"name": ", ".join(lsY), "parent": szParent}
            dcSummary = decisionTree.summary
            upliftScores += [dcSummary["matchScore"]]
            dcNodes[iSplit].append(
                [
                    "leaf",
                    dcY["name"],
                    szParent,
                    bBranch,
                    str(-round(float(decisionTree.summary["impurity"]), 3)),
                    dcSummary["samples"],
                    dcSummary["group_size"],
                    dcSummary["upliftScore"],
                    dcSummary["matchScore"],
                    indexParent,
                ]
            )
        else:
            szCol = "Column %s" % decisionTree.col
            if szCol in dcHeadings:
                szCol = dcHeadings[szCol]
            if isinstance(decisionTree.value, int) or isinstance(
                decisionTree.value, float
            ):
                decision = "%s >= %s" % (szCol, decisionTree.value)
            else:
                decision = "%s == %s" % (szCol, decisionTree.value)

            indexOfLevel = len(dcNodes[iSplit])
            toString(
                iSplit + 1,
                decisionTree.trueBranch,
                True,
                decision,
                indent + "\t\t",
                indexOfLevel,
                upliftScores,
            )
            toString(
                iSplit + 1,
                decisionTree.falseBranch,
                False,
                decision,
                indent + "\t\t",
                indexOfLevel,
                upliftScores,
            )
            dcSummary = decisionTree.summary
            upliftScores += [dcSummary["matchScore"]]
            dcNodes[iSplit].append(
                [
                    iSplit + 1,
                    decision,
                    szParent,
                    bBranch,
                    str(-round(float(decisionTree.summary["impurity"]), 3)),
                    dcSummary["samples"],
                    dcSummary["group_size"],
                    dcSummary["upliftScore"],
                    dcSummary["matchScore"],
                    indexParent,
                ]
            )

    upliftScores = list()
    toString(0, decisionTree, None, upliftScores=upliftScores)

    upliftScoreToColor = dict()
    try:
        # calculate colors for nodes based on uplifts
        minUplift = min(upliftScores)
        maxUplift = max(upliftScores)
        upliftLevels = [
            (uplift - minUplift) / (maxUplift - minUplift) for uplift in upliftScores
        ]  # min max scaler
        baseUplift = float(decisionTree.summary.get("matchScore"))
        baseUpliftLevel = (baseUplift - minUplift) / (
            maxUplift - minUplift
        )  # min max scaler normalization
        white = np.array([255.0, 255.0, 255.0])
        blue = np.array([31.0, 119.0, 180.0])
        green = np.array([0.0, 128.0, 0.0])
        for i, upliftLevel in enumerate(upliftLevels):
            if upliftLevel >= baseUpliftLevel:  # go blue
                color = upliftLevel * blue + (1 - upliftLevel) * white
            else:  # go green
                color = (1 - upliftLevel) * green + upliftLevel * white
            color = [int(c) for c in color]
            upliftScoreToColor[upliftScores[i]] = ("#%2x%2x%2x" % tuple(color)).replace(
                " ", "0"
            )  # color code
    except Exception as e:
        print(e)

    lsDot = [
        "digraph Tree {",
        'node [shape=box, style="filled, rounded", color="black", fontname=helvetica] ;',
        "edge [fontname=helvetica] ;",
    ]
    i_node = 0
    dcParent = {}
    totalSample = int(
        decisionTree.summary.get("samples")
    )  # initialize the value with the total sample size at root
    for nSplit in range(len(dcNodes.items())):
        lsY = dcNodes[nSplit]
        indexOfLevel = 0
        for lsX in lsY:
            (
                iSplit,
                decision,
                szParent,
                bBranch,
                szImpurity,
                szSamples,
                szGroup,
                upliftScore,
                matchScore,
                indexParent,
            ) = lsX

            sampleProportion = round(int(szSamples) * 100.0 / totalSample, 1)
            if type(iSplit) is int:
                szSplit = "%d-%d" % (iSplit, indexOfLevel)
                dcParent[szSplit] = i_node
                lsDot.append(
                    "%d [label=<%s<br/> impurity %s<br/> total_sample %s (%s&#37;)<br/>group_sample %s <br/> "
                    "uplift score: %s <br/> uplift p_value %s <br/> "
                    'validation uplift score %s>, fillcolor="%s"] ;'
                    % (
                        i_node,
                        decision.replace(">=", "&ge;").replace("?", ""),
                        szImpurity,
                        szSamples,
                        str(sampleProportion),
                        szGroup,
                        str(upliftScore[0]),
                        str(upliftScore[1]),
                        str(matchScore),
                        upliftScoreToColor.get(matchScore, "#e5813900"),
                    )
                )
            else:
                lsDot.append(
                    "%d [label=< impurity %s<br/> total_sample %s (%s&#37;)<br/>group_sample %s <br/> "
                    "uplift score: %s <br/> uplift p_value %s <br/> validation uplift score %s <br/> "
                    'mean %s>, fillcolor="%s"] ;'
                    % (
                        i_node,
                        szImpurity,
                        szSamples,
                        str(sampleProportion),
                        szGroup,
                        str(upliftScore[0]),
                        str(upliftScore[1]),
                        str(matchScore),
                        decision,
                        upliftScoreToColor.get(matchScore, "#e5813900"),
                    )
                )

            if szParent != "null":
                if bBranch:
                    szAngle = "45"
                    szHeadLabel = "True"
                else:
                    szAngle = "-45"
                    szHeadLabel = "False"
                szSplit = "%d-%d" % (nSplit, indexParent)
                p_node = dcParent[szSplit]
                if nSplit == 1:
                    lsDot.append(
                        '%d -> %d [labeldistance=2.5, labelangle=%s, headlabel="%s"] ;'
                        % (p_node, i_node, szAngle, szHeadLabel)
                    )
                else:
                    lsDot.append("%d -> %d ;" % (p_node, i_node))
            i_node += 1
            indexOfLevel += 1
    lsDot.append("}")
    dot_data = "\n".join(lsDot)
    graph = pydotplus.graph_from_dot_data(dot_data)
    return graph


def plot_dist_tree_leaves_values(
    tree: CausalTreeRegressor,
    title: str = "Leaves values distribution",
    figsize: tuple = (5, 5),
    fontsize: int = 12,
) -> None:
    """
    Create distplot for tree leaves values
    Args:
        tree: (CausalTreeRegressor), Tree object
        title: (str), plot title
        figsize: (tuple), figure size
        fontsize: (int), title font size

    Returns: None

    """
    tree_leaves_mask = get_tree_leaves_mask(tree)
<<<<<<< HEAD
    leaves_values = tree.tree_.value.reshape(-1)[tree_leaves_mask]
    fig, ax = plt.subplots(figsize=figsize)
    sns.distplot(leaves_values, ax=ax)
=======
    leaves_values = tree.tree_.value
    treatment_effects = leaves_values[:, 1] - leaves_values[:, 0]
    treatment_effects = treatment_effects.reshape(
        -1,
    )[tree_leaves_mask]
    fig, ax = plt.subplots(figsize=figsize)
    sns.distplot(
        treatment_effects,
        ax=ax,
    )
>>>>>>> 2082462b
    plt.title(title, fontsize=fontsize)
    plt.show()


class _MPLCTreeExporter(_MPLTreeExporter):
    def __init__(
        self,
        causal_tree: CausalTreeRegressor,
        max_depth: int,
        feature_names: list,
        class_names: list,
        label: str,
        filled: bool,
        impurity: bool,
        groups_count: bool,
        treatment_groups: tuple,
        node_ids: bool,
        proportion: bool,
        rounded: bool,
        precision: int,
        fontsize: int,
    ):
        """
        Causal Tree exporter for matplotlib
        Source: https://github.com/scikit-learn/scikit-learn/blob/1.0.X/sklearn/tree/_export.py
        Args:
            causal_tree: CausalTreeRegressor
                    The causal tree to be plotted
             max_depth:  int, default=None
                The maximum depth of the representation. If None, the tree is fully generated.
            feature_names: list of strings, default=None
                    Names of each of the features.
                    If None, generic names will be used ("X[0]", "X[1]", ...).
            class_names:    list of str or bool, default=None
                    Names of each of the target classes in ascending numerical order.
                    Only relevant for classification and not supported for multi-output.
                    If ``True``, shows a symbolic representation of the class name.
            label:  {'all', 'root', 'none'}, default='all'
                    Whether to show informative labels for impurity, etc.
                    Options include 'all' to show at every node, 'root' to show only at
                    the top root node, or 'none' to not show at any node.
            filled: bool, default=False
                    When set to ``True``, paint nodes to indicate extremity of node values
            impurity: bool, default=True
                    When set to ``True``, show the impurity at each node.
             groups_count: bool, default=True
                Add the number of treatment and control groups
            treatment_groups: tuple, default=(0, 1)
                    Treatment and control groups labels
            node_ids: bool, default=False
                    When set to ``True``, show the ID number on each node.
            proportion: bool, default=False
                When set to ``True``, change the display of 'values' and/or 'samples'
                to be proportions and percentages respectively.
            rounded: bool, default=False
                    When set to ``True``, draw node boxes with rounded corners and use
                    Helvetica fonts instead of Times-Roman.
            precision: int, default=3
                    Number of digits of precision for floating point in the values of
                    impurity, threshold and value attributes of each node.
            fontsize: int, default=None
                    Size of text font. If None, determined automatically to fit figure.
        """
        super().__init__(
            max_depth,
            feature_names,
            class_names,
            label,
            filled,
            impurity,
            node_ids,
            proportion,
            rounded,
            precision,
            fontsize,
        )
        self.causal_tree = causal_tree
        self.groups_count = groups_count
        self.treatment_groups = treatment_groups

    def node_to_str(
        self, tree: _tree.Tree, node_id: int, criterion: str or object
    ) -> str:
        """
        Generate the node content string
        Args:
            tree:      Tree class
            node_id:   int, Tree node id
            criterion: str or object, split criterion
        Returns: str, node content
        """
        if tree.n_outputs == 1:
            value = tree.value[node_id][0, :]
        else:
            value = tree.value[node_id]

        # Should labels be shown?
        labels = (self.label == "root" and node_id == 0) or self.label == "all"

        characters = self.characters
        node_string = characters[-1]

        # Write node ID
        if self.node_ids:
            if labels:
                node_string += "node "
            node_string += characters[0] + str(node_id) + characters[4]

        # Write decision criteria
        if tree.children_left[node_id] != _tree.TREE_LEAF:
            # Always write node decision criteria, except for leaves
            if self.feature_names is not None:
                feature = self.feature_names[tree.feature[node_id]]
            else:
                feature = "X%s%s%s" % (
                    characters[1],
                    tree.feature[node_id],
                    characters[2],
                )
            node_string += "%s %s %s%s" % (
                feature,
                characters[3],
                round(tree.threshold[node_id], self.precision),
                characters[4],
            )

        # Write impurity
        if self.impurity:
            if not isinstance(criterion, str):
                criterion = "impurity"
            if labels:
                node_string += "%s = " % criterion
            node_string += (
                str(round(tree.impurity[node_id], self.precision)) + characters[4]
            )

        # Write node sample count
        if labels:
            node_string += "samples = "
        if self.proportion:
            percent = (
                100.0 * tree.n_node_samples[node_id] / float(tree.n_node_samples[0])
            )
            node_string += str(round(percent, 1)) + "%" + characters[4]
        else:
            node_string += str(tree.n_node_samples[node_id]) + characters[4]

        # Write the number of samples per treatment and control groups
        if self.groups_count:
            for group in self.treatment_groups:
                node_string += (
                    f"Group {group} = {self.causal_tree._groups_cnt[node_id][group]} "
                )
        node_string += characters[4]

        # Write node class distribution / regression value
        if self.proportion and tree.n_classes[0] != 1:
            # For classification this will show the proportion of samples
            value = value / tree.weighted_n_node_samples[node_id]
        if labels:
            node_string += "value = "
        if tree.n_classes[0] == 1:
            # Regression
            value_text = np.around(value, self.precision)
        elif self.proportion:
            # Classification
            value_text = np.around(value, self.precision)
        elif np.all(np.equal(np.mod(value, 1), 0)):
            # Classification without floating-point weights
            value_text = value.astype(int)
        else:
            # Classification with floating-point weights
            value_text = np.around(value, self.precision)
        # Strip whitespace
        value_text = str(value_text.astype("S32")).replace("b'", "'")
        value_text = value_text.replace("' '", ", ").replace("'", "")
        if tree.n_classes[0] == 1 and tree.n_outputs == 1:
            value_text = value_text.replace("[", "").replace("]", "")
        value_text = value_text.replace("\n ", characters[4])
        node_string += value_text + characters[4]

        # Write node majority class
        if (
            self.class_names is not None
            and tree.n_classes[0] != 1
            and tree.n_outputs == 1
        ):
            # Only done for single-output classification trees
            if labels:
                node_string += "class = "
            if self.class_names is not True:
                class_name = self.class_names[np.argmax(value)]
            else:
                class_name = "y%s%s%s" % (
                    characters[1],
                    np.argmax(value),
                    characters[2],
                )
            node_string += class_name

        # Clean up any trailing newlines
        if node_string.endswith(characters[4]):
            node_string = node_string[: -len(characters[4])]

        return node_string + characters[5]

    def get_color(self, value: np.ndarray) -> str:
        """
        Compute HTML color for a Tree node
        Args:
            value: Tree node value
        Returns: str, html color code in #RRGGBB format
        """
        # Regression tree or multi-output
        color = list(self.colors["rgb"][0])
        alpha = float(value - self.colors["bounds"][0]) / (
            self.colors["bounds"][1] - self.colors["bounds"][0]
        )
        alpha = 0 if np.isnan(alpha) else alpha
        # Compute the color as alpha against white
        color = [int(round(alpha * c + (1 - alpha) * 255, 0)) for c in color]
        return "#%2x%2x%2x" % tuple(color)

    def get_fill_color(self, tree: _tree.Tree, node_id: int) -> str:
        """
         Fetch appropriate color for node
        Args:
            tree:    Tree class
            node_id: int, node index
        Returns: str
        """
        if "rgb" not in self.colors:
            # Initialize colors and bounds if required
            self.colors["rgb"] = _color_brew(tree.n_classes[0])
            if tree.n_outputs != 1:
                # Find max and min impurities for multi-output
                self.colors["bounds"] = (
                    np.nanmin(-tree.impurity),
                    np.nanmax(-tree.impurity),
                )
            elif tree.n_classes[0] == 1 and len(np.unique(tree.value)) != 1:
                # Find max and min values in leaf nodes for regression
                self.colors["bounds"] = (np.nanmin(tree.value), np.nanmax(tree.value))
        if tree.n_outputs == 1:
            node_val = tree.value[node_id][0, :] / tree.weighted_n_node_samples[node_id]
            if tree.n_classes[0] == 1:
                # Regression
                node_val = tree.value[node_id][0, :]
        else:
            # If multi-output color node by impurity
            node_val = -tree.impurity[node_id]
        return self.get_color(node_val)


def plot_causal_tree(
    causal_tree: CausalTreeRegressor,
    *,
    max_depth: int = None,
    feature_names: list = None,
    class_names: list = None,
    label: str = "all",
    filled: bool = False,
    impurity: bool = True,
    groups_count: bool = True,
    treatment_groups: tuple = (0, 1),
    node_ids: bool = False,
    proportion: bool = False,
    rounded: bool = False,
    precision: int = 3,
    ax: plt.Axes = None,
    fontsize: int = None,
):
    """
    Plot a Causal Tree.
    Source: https://github.com/scikit-learn/scikit-learn/blob/1.0.X/sklearn/tree/_export.py
    Args:
        causal_tree: CausalTreeRegressor
                The causal tree to be plotted
        max_depth:  int, default=None
                The maximum depth of the representation. If None, the tree is fully generated.
        feature_names: list of strings, default=None
                Names of each of the features.
                If None, generic names will be used ("X[0]", "X[1]", ...).
        class_names:    list of str or bool, default=None
                Names of each of the target classes in ascending numerical order.
                Only relevant for classification and not supported for multi-output.
                If ``True``, shows a symbolic representation of the class name.
        label:  {'all', 'root', 'none'}, default='all'
                Whether to show informative labels for impurity, etc.
                Options include 'all' to show at every node, 'root' to show only at
                the top root node, or 'none' to not show at any node.
        filled: bool, default=False
                When set to ``True``, paint nodes to indicate extremity of node values
        impurity: bool, default=True
                When set to ``True``, show the impurity at each node.
        groups_count: bool, default=True
                Add the number of treatment and control groups
        treatment_groups: tuple, default=(0, 1)
                Treatment and control groups labels
        node_ids: bool, default=False
                When set to ``True``, show the ID number on each node.
        proportion: bool, default=False
                When set to ``True``, change the display of 'values' and/or 'samples'
                to be proportions and percentages respectively.
        rounded: bool, default=False
                When set to ``True``, draw node boxes with rounded corners and use
                Helvetica fonts instead of Times-Roman.
        precision: int, default=3
                Number of digits of precision for floating point in the values of
                impurity, threshold and value attributes of each node.
        ax: matplotlib axis, default=None
                Axes to plot to. If None, use current axis. Any previous content
                is cleared.
        fontsize: int, default=None
                Size of text font. If None, determined automatically to fit figure.
    Returns:

    """
    check_is_fitted(causal_tree)

    exporter = _MPLCTreeExporter(
        causal_tree=causal_tree,
        max_depth=max_depth,
        feature_names=feature_names,
        class_names=class_names,
        label=label,
        filled=filled,
        impurity=impurity,
        groups_count=groups_count,
        treatment_groups=treatment_groups,
        node_ids=node_ids,
        proportion=proportion,
        rounded=rounded,
        precision=precision,
        fontsize=fontsize,
    )
    exporter.export(causal_tree, ax=ax)<|MERGE_RESOLUTION|>--- conflicted
+++ resolved
@@ -308,11 +308,6 @@
 
     """
     tree_leaves_mask = get_tree_leaves_mask(tree)
-<<<<<<< HEAD
-    leaves_values = tree.tree_.value.reshape(-1)[tree_leaves_mask]
-    fig, ax = plt.subplots(figsize=figsize)
-    sns.distplot(leaves_values, ax=ax)
-=======
     leaves_values = tree.tree_.value
     treatment_effects = leaves_values[:, 1] - leaves_values[:, 0]
     treatment_effects = treatment_effects.reshape(
@@ -323,7 +318,6 @@
         treatment_effects,
         ax=ax,
     )
->>>>>>> 2082462b
     plt.title(title, fontsize=fontsize)
     plt.show()
 
