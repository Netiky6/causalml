--- conflicted
+++ resolved
@@ -159,11 +159,7 @@
         treated = data[treatment] == 1
 
         X = data.drop([treatment, outcome], axis=1)
-<<<<<<< HEAD
         y = data[outcome]
-=======
-        y = data["outcome"]
->>>>>>> 27683d4d
 
         self.trt_model = trt_learner.fit(X[treated], y[treated])
         self.ctr_model = ctr_learner.fit(X[~treated], y[~treated])
